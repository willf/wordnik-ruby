--- conflicted
+++ resolved
@@ -57,11 +57,7 @@
     # Extract the response format from the header hash
     # e.g. {'Content-Type' => 'application/json'}
     def format
-<<<<<<< HEAD
-      headers['Content-Type'].split(";").first.split("/").last.to_s
-=======
       headers['Content-Type'].split(";").first.strip.split("/").last.to_s
->>>>>>> ece252d7
     end
 
     def json?
